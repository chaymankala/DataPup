--- conflicted
+++ resolved
@@ -105,12 +105,8 @@
     "langchain": "^0.3.30",
     "lucide-react": "^0.536.0",
     "monaco-editor": "^0.52.2",
-<<<<<<< HEAD
     "mysql2": "^3.9.2",
-    "pg": "^8.13.1",
-=======
     "pg": "^8.16.3",
->>>>>>> 3c5c12f9
     "react": "^19.1.0",
     "react-dom": "^19.1.0",
     "react-markdown": "^10.1.0",
